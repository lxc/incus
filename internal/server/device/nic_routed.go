package device

import (
	"context"
	"errors"
	"fmt"
	"io/fs"
	"net"
	"strings"
	"time"

	deviceConfig "github.com/lxc/incus/v6/internal/server/device/config"
	"github.com/lxc/incus/v6/internal/server/instance"
	"github.com/lxc/incus/v6/internal/server/instance/instancetype"
	"github.com/lxc/incus/v6/internal/server/ip"
	"github.com/lxc/incus/v6/internal/server/network"
	localUtil "github.com/lxc/incus/v6/internal/server/util"
	"github.com/lxc/incus/v6/shared/logger"
	"github.com/lxc/incus/v6/shared/revert"
	"github.com/lxc/incus/v6/shared/util"
	"github.com/lxc/incus/v6/shared/validate"
)

var nicRoutedIPGateway = map[string]string{
	"ipv4": "169.254.0.1",
	"ipv6": "fe80::1",
}

type nicRouted struct {
	deviceCommon
	effectiveParentName string
}

// CanHotPlug returns whether the device can be managed whilst the instance is running.
func (d *nicRouted) CanHotPlug() bool {
	return true
}

// UpdatableFields returns a list of fields that can be updated without triggering a device remove & add.
func (d *nicRouted) UpdatableFields(oldDevice Type) []string {
	// Check old and new device types match.
	_, match := oldDevice.(*nicRouted)
	if !match {
		return []string{}
	}

	return []string{"limits.ingress", "limits.egress", "limits.max", "limits.priority"}
}

// validateConfig checks the supplied config for correctness.
func (d *nicRouted) validateConfig(instConf instance.ConfigReader) error {
	if !instanceSupported(instConf.Type(), instancetype.Container, instancetype.VM) {
		return ErrUnsupportedDevType
	}

	err := d.isUniqueWithGatewayAutoMode(instConf)
	if err != nil {
		return err
	}

	requiredFields := []string{}
	optionalFields := []string{
		// gendoc:generate(entity=devices, group=nic_routed, key=name)
		//
		// ---
		//  type: string
		//  default: kernel assigned
		//  shortdesc: The name of the interface inside the instance
		"name",

		// gendoc:generate(entity=devices, group=nic_routed, key=parent)
		//
		// ---
		//  type: string
		//  shortdesc: The name of the parent host device to join the instance to
		"parent",

		// gendoc:generate(entity=devices, group=nic_routed, key=mtu)
		//
		// ---
		//  type: integer
		//  default: parent MTU
		//  shortdesc: The Maximum Transmit Unit (MTU) of the new interface
		"mtu",

		// gendoc:generate(entity=devices, group=nic_routed, key=queue.tx.length)
		//
		// ---
		//  type: integer
		//  shortdesc: The transmit queue length for the NIC
		"queue.tx.length",

		// gendoc:generate(entity=devices, group=nic_routed, key=hwaddr)
		//
		// ---
		//  type: string
		//  default: randomly assigned
		//  shortdesc: The MAC address of the new interface
		"hwaddr",

		// gendoc:generate(entity=devices, group=nic_routed, key=host_name)
		//
		// ---
		//  type: string
		//  default: randomly assigned
		//  shortdesc: The name of the interface on the host
		"host_name",

		// gendoc:generate(entity=devices, group=nic_routed, key=vlan)
		//
		// ---
		//  type: integer
		//  shortdesc: The VLAN ID to attach to
		"vlan",

		// gendoc:generate(entity=devices, group=nic_routed, key=limits.ingress)
		//
		// ---
		//  type: string
		//  shortdesc: I/O limit in bit/s for incoming traffic (various suffixes supported, see {ref}instances-limit-units)
		"limits.ingress",

		// gendoc:generate(entity=devices, group=nic_routed, key=limits.egress)
		//
		// ---
		//  type: string
		//  shortdesc: I/O limit in bit/s for outgoing traffic (various suffixes supported, see {ref}instances-limit-units)
		"limits.egress",

		// gendoc:generate(entity=devices, group=nic_routed, key=limits.max)
		//
		// ---
		//  type: string
		//  shortdesc: I/O limit in bit/s for both incoming and outgoing traffic (same as setting both limits.ingress and limits.egress)
		"limits.max",

		// gendoc:generate(entity=devices, group=nic_routed, key=limits.priority)
		//
		// ---
		//  type: integer
		//  shortdesc: The priority for outgoing traffic, to be used by the kernel queuing discipline to prioritize network packets

		"limits.priority",
		// gendoc:generate(entity=devices, group=nic_routed, key=ipv4.gateway)
		//
		// ---
		//  type: string
		//  default: auto
		//  shortdesc: Whether to add an automatic default IPv4 gateway (can be `auto` or `none`)

		"ipv4.gateway",
		// gendoc:generate(entity=devices, group=nic_routed, key=ipv6.gateway)
		//
		// ---
		//  type: string
		//  default: auto
		//  shortdesc: Whether to add an automatic default IPv6 gateway (can be `auto` or `none`)

		"ipv6.gateway",
		// gendoc:generate(entity=devices, group=nic_routed, key=ipv4.routes)
		//
		// ---
		//  type: string
		//  shortdesc: Comma-delimited list of IPv4 static routes to add on host to NIC (without L2 ARP/NDP proxy)

		"ipv4.routes",
		// gendoc:generate(entity=devices, group=nic_routed, key=ipv6.routes)
		//
		// ---
		//  type: string
		//  shortdesc: Comma-delimited list of IPv6 static routes to add on host to NIC (without L2 ARP/NDP proxy)

		"ipv6.routes",
		// gendoc:generate(entity=devices, group=nic_routed, key=ipv4.host_address)
		//
		// ---
		//  type: string
		//  default: `169.254.0.1`
		//  shortdesc: The IPv4 address to add to the host-side `veth` interface

		"ipv4.host_address",
		// gendoc:generate(entity=devices, group=nic_routed, key=ipv6.host_address)
		//
		// ---
		//  type: string
		//  default: `fe80::1`
		//  shortdesc: The IPv6 address to add to the host-side `veth` interface

		"ipv6.host_address",
<<<<<<< HEAD
		"ipv4.host_table", //deprecated
		"ipv6.host_table", //deprecated
		"ipv4.host_tables",
		"ipv6.host_tables",
=======
		// gendoc:generate(entity=devices, group=nic_routed, key=ipv4.host_table)
		//
		// ---
		//  type: integer
		//  shortdesc: The custom policy routing table ID to add IPv4 static routes to (in addition to the main routing table)

		"ipv4.host_table",
		// gendoc:generate(entity=devices, group=nic_routed, key=ipv6.host_table)
		//
		// ---
		//  type: integer
		//  shortdesc: The custom policy routing table ID to add IPv6 static routes to (in addition to the main routing table)

		"ipv6.host_table",
		// gendoc:generate(entity=devices, group=nic_routed, key=gvrp)
		//
		// ---
		//  type: bool
		//  default: false
		//  shortdesc: Register VLAN using GARP VLAN Registration Protocol

>>>>>>> 3ca5831b
		"gvrp",
		// gendoc:generate(entity=devices, group=nic_routed, key=vrf)
		//
		// ---
		//  type: string
		//  shortdesc: The VRF on the host in which the host-side interface and routes are created
		"vrf",

		// gendoc:generate(entity=devices, group=nic_routed, key=io.bus)
		//
		// ---
		//  type: string
		//  default: `virtio`
		//  shortdesc: Override the bus for the device (can be `virtio` or `usb`) (VM only)
		"io.bus",
	}

	rules := nicValidationRules(requiredFields, optionalFields, instConf)

	// gendoc:generate(entity=devices, group=nic_routed, key=ipv4.address)
	//
	// ---
	//  type: string
	//  shortdesc: Comma-delimited list of IPv4 static addresses to add to the instance
	rules["ipv4.address"] = validate.Optional(validate.IsListOf(validate.IsNetworkAddressV4))

	// gendoc:generate(entity=devices, group=nic_routed, key=ipv6.address)
	//
	// ---
	//  type: string
	//  shortdesc: Comma-delimited list of IPv6 static addresses to add to the instance
	rules["ipv6.address"] = validate.Optional(validate.IsListOf(validate.IsNetworkAddressV6))
<<<<<<< HEAD
	rules["ipv4.host_tables"] = validate.Optional(validate.IsListOf(validate.IsInRange(0, 255)))
    rules["ipv6.host_tables"] = validate.Optional(validate.IsListOf(validate.IsInRange(0, 255)))
=======

>>>>>>> 3ca5831b
	rules["gvrp"] = validate.Optional(validate.IsBool)

	// gendoc:generate(entity=devices, group=nic_routed, key=ipv4.neighbor_probe)
	//
	// ---
	//  type: bool
	//  default: true
	//  shortdesc: Whether to probe the parent network for IP address availability
	rules["ipv4.neighbor_probe"] = validate.Optional(validate.IsBool)

	// gendoc:generate(entity=devices, group=nic_routed, key=ipv6.neighbor_probe)
	//
	// ---
	//  type: bool
	//  default: true
	//  shortdesc: Whether to probe the parent network for IP address availability
	rules["ipv6.neighbor_probe"] = validate.Optional(validate.IsBool)

	rules["vrf"] = validate.Optional(validate.IsAny)

	err = d.config.Validate(rules)
	if err != nil {
		return err
	}

	// Detect duplicate IPs in config.
	for _, key := range []string{"ipv4.address", "ipv6.address"} {
		ips := make(map[string]struct{})

		if d.config[key] != "" {
			for _, addr := range strings.Split(d.config[key], ",") {
				addr = strings.TrimSpace(addr)
				_, dupe := ips[addr]
				if dupe {
					return fmt.Errorf("Duplicate address %q in %q", addr, key)
				}

				ips[addr] = struct{}{}
			}
		}
	}

	// Ensure that address is set if routes is set.
	for _, keyPrefix := range []string{"ipv4", "ipv6"} {
		if d.config[fmt.Sprintf("%s.routes", keyPrefix)] != "" && d.config[fmt.Sprintf("%s.address", keyPrefix)] == "" {
			return fmt.Errorf("%s.routes requires %s.address to be set", keyPrefix, keyPrefix)
		}
	}

	// Ensure that VLAN setting is only used with parent setting.
	if d.config["parent"] == "" && d.config["vlan"] != "" {
		return fmt.Errorf("The vlan setting can only be used when combined with a parent interface")
	}

	return nil
}

// validateEnvironment checks the runtime environment for correctness.
func (d *nicRouted) validateEnvironment() error {
	if d.inst.Type() == instancetype.Container && d.config["name"] == "" {
		return fmt.Errorf("Requires name property to start")
	}

	if d.config["parent"] != "" {
		// Check parent interface exists (don't use d.effectiveParentName here as we want to check the
		// parent of any VLAN interface exists too). The VLAN interface will be created later if needed.
		if !network.InterfaceExists(d.config["parent"]) {
			return fmt.Errorf("Parent device %q doesn't exist", d.config["parent"])
		}

		// Detect the effective parent interface that we will be using (taking into account VLAN setting).
		d.effectiveParentName = network.GetHostDevice(d.config["parent"], d.config["vlan"])

		// If the effective parent doesn't exist and the vlan option is specified, it means we are going to
		// create the VLAN parent at start, and we will configure the needed sysctls then, so skip checks
		// on the effective parent.
		if d.config["vlan"] != "" && !network.InterfaceExists(d.effectiveParentName) {
			return nil
		}

		// Check necessary "all" sysctls are configured for use with l2proxy parent for routed mode.
		if d.config["ipv6.address"] != "" {
			// net.ipv6.conf.all.forwarding=1 is required to enable general packet forwarding for IPv6.
			ipv6FwdPath := fmt.Sprintf("net/ipv6/conf/%s/forwarding", "all")
			sysctlVal, err := localUtil.SysctlGet(ipv6FwdPath)
			if err != nil {
				return fmt.Errorf("Error reading net sysctl %s: %w", ipv6FwdPath, err)
			}

			if sysctlVal != "1\n" {
				return fmt.Errorf("Routed mode requires sysctl net.ipv6.conf.%s.forwarding=1", "all")
			}

			// net.ipv6.conf.all.proxy_ndp=1 is needed otherwise unicast neighbour solicitations are .
			// rejected This causes periodic latency spikes every 15-20s as the neighbour has to resort
			// to using multicast NDP resolution and expires the previous neighbour entry.
			ipv6ProxyNdpPath := fmt.Sprintf("net/ipv6/conf/%s/proxy_ndp", "all")
			sysctlVal, err = localUtil.SysctlGet(ipv6ProxyNdpPath)
			if err != nil {
				return fmt.Errorf("Error reading net sysctl %s: %w", ipv6ProxyNdpPath, err)
			}

			if sysctlVal != "1\n" {
				return fmt.Errorf("Routed mode requires sysctl net.ipv6.conf.%s.proxy_ndp=1", "all")
			}
		}

		// Check necessary sysctls are configured for use with l2proxy parent for routed mode.
		if d.config["ipv4.address"] != "" {
			ipv4FwdPath := fmt.Sprintf("net/ipv4/conf/%s/forwarding", d.effectiveParentName)
			sysctlVal, err := localUtil.SysctlGet(ipv4FwdPath)
			if err != nil {
				return fmt.Errorf("Error reading net sysctl %s: %w", ipv4FwdPath, err)
			}

			if sysctlVal != "1\n" {
				// Replace . in parent name with / for sysctl formatting.
				return fmt.Errorf("Routed mode requires sysctl net.ipv4.conf.%s.forwarding=1", strings.ReplaceAll(d.effectiveParentName, ".", "/"))
			}
		}

		// Check necessary device specific sysctls are configured for use with l2proxy parent for routed mode.
		if d.config["ipv6.address"] != "" {
			ipv6FwdPath := fmt.Sprintf("net/ipv6/conf/%s/forwarding", d.effectiveParentName)
			sysctlVal, err := localUtil.SysctlGet(ipv6FwdPath)
			if err != nil {
				return fmt.Errorf("Error reading net sysctl %s: %w", ipv6FwdPath, err)
			}

			if sysctlVal != "1\n" {
				// Replace . in parent name with / for sysctl formatting.
				return fmt.Errorf("Routed mode requires sysctl net.ipv6.conf.%s.forwarding=1", strings.ReplaceAll(d.effectiveParentName, ".", "/"))
			}

			ipv6ProxyNdpPath := fmt.Sprintf("net/ipv6/conf/%s/proxy_ndp", d.effectiveParentName)
			sysctlVal, err = localUtil.SysctlGet(ipv6ProxyNdpPath)
			if err != nil {
				return fmt.Errorf("Error reading net sysctl %s: %w", ipv6ProxyNdpPath, err)
			}

			if sysctlVal != "1\n" {
				// Replace . in parent name with / for sysctl formatting.
				return fmt.Errorf("Routed mode requires sysctl net.ipv6.conf.%s.proxy_ndp=1", strings.ReplaceAll(d.effectiveParentName, ".", "/"))
			}
		}
	}

	if d.config["vrf"] != "" {
		// Check if the vrf interface exists.
		if !network.InterfaceExists(d.config["vrf"]) {
			return fmt.Errorf("VRF %q doesn't exist", d.config["vrf"])
		}
	}

	return nil
}

// checkIPAvailability checks using ARP and NDP neighbour probes whether any of the NIC's IPs are already in use.
func (d *nicRouted) checkIPAvailability(parent string) error {
	var addresses []net.IP

	if util.IsTrueOrEmpty(d.config["ipv4.neighbor_probe"]) {
		ipv4Addrs := util.SplitNTrimSpace(d.config["ipv4.address"], ",", -1, true)
		for _, addr := range ipv4Addrs {
			addresses = append(addresses, net.ParseIP(addr))
		}
	}

	if util.IsTrueOrEmpty(d.config["ipv6.neighbor_probe"]) {
		ipv6Addrs := util.SplitNTrimSpace(d.config["ipv6.address"], ",", -1, true)
		for _, addr := range ipv6Addrs {
			addresses = append(addresses, net.ParseIP(addr))
		}
	}

	errs := make(chan error, len(addresses))
	for _, address := range addresses {
		go func(address net.IP) {
			ctx, cancel := context.WithTimeout(context.Background(), 100*time.Millisecond)
			defer cancel()
			inUse, err := isIPAvailable(ctx, address, parent)
			if err != nil {
				d.logger.Warn("Failed checking IP address available on parent network", logger.Ctx{"IP": address, "parent": parent, "err": err})
			}

			if inUse {
				errs <- fmt.Errorf("IP address %q in use on parent network %q", address, parent)
			} else {
				errs <- nil
			}
		}(address)
	}

	for range addresses {
		err := <-errs
		if err != nil {
			return err
		}
	}

	return nil
}

// Start is run when the instance is starting up (Routed mode doesn't support hot plugging).
func (d *nicRouted) Start() (*deviceConfig.RunConfig, error) {
	err := d.validateEnvironment()
	if err != nil {
		return nil, err
	}

	// Lock to avoid issues with containers starting in parallel.
	networkCreateSharedDeviceLock.Lock()
	defer networkCreateSharedDeviceLock.Unlock()

	revert := revert.New()
	defer revert.Fail()

	saveData := make(map[string]string)

	// Decide which parent we should use based on VLAN setting.
	if d.config["vlan"] != "" {
		statusDev, err := networkCreateVlanDeviceIfNeeded(d.state, d.config["parent"], d.effectiveParentName, d.config["vlan"], util.IsTrue(d.config["gvrp"]))
		if err != nil {
			return nil, err
		}

		// Record whether we created this device or not so it can be removed on stop.
		saveData["last_state.created"] = fmt.Sprintf("%t", statusDev != "existing")

		// If we created a VLAN interface, we need to setup the sysctls on that interface.
		if util.IsTrue(saveData["last_state.created"]) {
			revert.Add(func() {
				_ = networkRemoveInterfaceIfNeeded(d.state, d.effectiveParentName, d.inst, d.config["parent"], d.config["vlan"])
			})

			err := d.setupParentSysctls(d.effectiveParentName)
			if err != nil {
				return nil, err
			}
		}
	}

	if d.effectiveParentName != "" {
		err := d.checkIPAvailability(d.effectiveParentName)
		if err != nil {
			return nil, err
		}
	}

	saveData["host_name"] = d.config["host_name"]

	var peerName string
	var mtu uint32

	// Create veth pair and configure the peer end with custom hwaddr and mtu if supplied.
	if d.inst.Type() == instancetype.Container {
		if saveData["host_name"] == "" {
			saveData["host_name"], err = d.generateHostName("veth", d.config["hwaddr"])
			if err != nil {
				return nil, err
			}
		}

		peerName, mtu, err = networkCreateVethPair(saveData["host_name"], d.config)
	} else if d.inst.Type() == instancetype.VM {
		if saveData["host_name"] == "" {
			saveData["host_name"], err = d.generateHostName("tap", d.config["hwaddr"])
			if err != nil {
				return nil, err
			}
		}

		peerName = saveData["host_name"] // VMs use the host_name to link to the TAP FD.
		mtu, err = networkCreateTap(saveData["host_name"], d.config)
	}

	if err != nil {
		return nil, err
	}

	revert.Add(func() { _ = network.InterfaceRemove(saveData["host_name"]) })

	// Populate device config with volatile fields if needed.
	networkVethFillFromVolatile(d.config, saveData)

	// Apply host-side limits.
	err = networkSetupHostVethLimits(&d.deviceCommon, nil, false)
	if err != nil {
		return nil, err
	}

	// Attempt to disable IPv6 router advertisement acceptance from instance.
	err = localUtil.SysctlSet(fmt.Sprintf("net/ipv6/conf/%s/accept_ra", saveData["host_name"]), "0")
	if err != nil && !errors.Is(err, fs.ErrNotExist) {
		return nil, err
	}

	// Prevent source address spoofing by requiring a return path.
	err = localUtil.SysctlSet(fmt.Sprintf("net/ipv4/conf/%s/rp_filter", saveData["host_name"]), "1")
	if err != nil && !errors.Is(err, fs.ErrNotExist) {
		return nil, err
	}

	// Apply firewall rules for reverse path filtering of IPv4 and IPv6.
	err = d.state.Firewall.InstanceSetupRPFilter(d.inst.Project().Name, d.inst.Name(), d.name, saveData["host_name"])
	if err != nil {
		return nil, fmt.Errorf("Error setting up reverse path filter: %w", err)
	}

	// Perform host-side address configuration.
	for _, keyPrefix := range []string{"ipv4", "ipv6"} {
		subnetSize := 32
		ipFamilyArg := ip.FamilyV4
		if keyPrefix == "ipv6" {
			subnetSize = 128
			ipFamilyArg = ip.FamilyV6
		}

		addresses := util.SplitNTrimSpace(d.config[fmt.Sprintf("%s.address", keyPrefix)], ",", -1, true)

		// Add host-side gateway addresses.
		if len(addresses) > 0 {
			// Add gateway IPs to the host end of the veth pair. This ensures that liveness detection
			// of the gateways inside the instance work and ensure that traffic doesn't periodically
			// halt whilst ARP/NDP is re-detected (which is what happens with just neighbour proxies).
			addr := &ip.Addr{
				DevName: saveData["host_name"],
				Address: fmt.Sprintf("%s/%d", d.ipHostAddress(keyPrefix), subnetSize),
				Family:  ipFamilyArg,
			}

			err = addr.Add()
			if err != nil {
				return nil, fmt.Errorf("Failed adding host gateway IP %q: %w", addr.Address, err)
			}

			// Enable IP forwarding on host_name.
			err = localUtil.SysctlSet(fmt.Sprintf("net/%s/conf/%s/forwarding", keyPrefix, saveData["host_name"]), "1")
			if err != nil {
				return nil, err
			}
		}

		getTables := func() []string {
			// If host_tables is specified, use the comma defined list.
			if v := d.config[fmt.Sprintf("%s.host_tables", keyPrefix)]; v != "" {
				return util.SplitNTrimSpace(v, ",", -1, true)
			}
			// Legacy - single key is defined.
			if v := d.config[fmt.Sprintf("%s.host_table", keyPrefix)]; v != "" {
				return []string{v}
			}
			// Default: just 254 (Linux "main").
			return []string{"254"}
		}
		tables := getTables()

		// Perform per-address host-side configuration (static routes and neighbour proxy entries).
		for _, addrStr := range addresses {
			// Apply host-side static routes to main routing table or VRF.
			// If a VRF is set we still add a route into the VRF's own table (empty Table value).
			if d.config["vrf"] != "" {
				r := ip.Route{
					DevName: saveData["host_name"],
					Route:   fmt.Sprintf("%s/%d", addrStr, subnetSize),
					Table:   "",
					Family:  ipFamilyArg,
					VRF:     d.config["vrf"],
				}
	
				err = r.Add()
				if err != nil {
					return nil, fmt.Errorf("Failed adding host route %q: %w", r.Route, err)
				}
			}

			// Add routes to all requested tables.
			for _, tbl := range tables {
				r := ip.Route{
					DevName: saveData["host_name"],
					Route:   fmt.Sprintf("%s/%d", addrStr, subnetSize),
					Table:   tbl,
					Family:  ipFamilyArg,
				}

				err = r.Add()
				if err != nil {
					return nil, fmt.Errorf("Failed adding host route %q to table %q: %w", r.Route, r.Table, err)
				}
			}

			// If there is a parent interface, add neighbour proxy entry.
			if d.effectiveParentName != "" {
				np := ip.NeighProxy{
					DevName: d.effectiveParentName,
					Addr:    net.ParseIP(addrStr),
				}

				err = np.Add()
				if err != nil {
					return nil, fmt.Errorf("Failed adding neighbour proxy %q to %q: %w", np.Addr.String(), np.DevName, err)
				}

				revert.Add(func() { _ = np.Delete() })
			}
		}

		if d.config[fmt.Sprintf("%s.routes", keyPrefix)] != "" {
			routes := util.SplitNTrimSpace(d.config[fmt.Sprintf("%s.routes", keyPrefix)], ",", -1, true)

			if len(addresses) == 0 {
				return nil, fmt.Errorf("%s.routes requires %s.address to be set", keyPrefix, keyPrefix)
			}
			// Add routes
			for _, routeStr := range routes {
				// Apply host-side static routes to main routing table or VRF.
				r := ip.Route{
					DevName: saveData["host_name"],
					Route:   routeStr,
					Table:   "",
					Family:  ipFamilyArg,
					Via:     addresses[0],
					VRF:     d.config["vrf"],
				}

				err = r.Add()
				if err != nil {
					return nil, fmt.Errorf("Failed adding route %q: %w", r.Route, err)
				}
			}
		}
	}

	err = d.volatileSet(saveData)
	if err != nil {
		return nil, err
	}

	// Perform instance NIC configuration.
	runConf := deviceConfig.RunConfig{}
	runConf.NetworkInterface = []deviceConfig.RunConfigItem{
		{Key: "type", Value: "phys"},
		{Key: "name", Value: d.config["name"]},
		{Key: "flags", Value: "up"},
		{Key: "link", Value: peerName},
		{Key: "hwaddr", Value: d.config["hwaddr"]},
	}

	if d.config["io.bus"] == "usb" {
		runConf.UseUSBBus = true
	}

	if d.inst.Type() == instancetype.Container {
		for _, keyPrefix := range []string{"ipv4", "ipv6"} {
			ipAddresses := util.SplitNTrimSpace(d.config[fmt.Sprintf("%s.address", keyPrefix)], ",", -1, true)

			// Use a fixed address as the auto next-hop default gateway if using this IP family.
			if len(ipAddresses) > 0 && nicHasAutoGateway(d.config[fmt.Sprintf("%s.gateway", keyPrefix)]) {
				runConf.NetworkInterface = append(runConf.NetworkInterface,
					deviceConfig.RunConfigItem{Key: fmt.Sprintf("%s.gateway", keyPrefix), Value: d.ipHostAddress(keyPrefix)},
				)
			}

			for _, addrStr := range ipAddresses {
				// Add addresses to instance NIC.
				if keyPrefix == "ipv6" {
					runConf.NetworkInterface = append(runConf.NetworkInterface,
						deviceConfig.RunConfigItem{Key: "ipv6.address", Value: fmt.Sprintf("%s/128", addrStr)},
					)
				} else {
					// Specify the broadcast address as 0.0.0.0 as there is no broadcast address on
					// this link. This stops liblxc from trying to calculate a broadcast address
					// (and getting it wrong) which can prevent instances communicating with each other
					// using adjacent IP addresses.
					runConf.NetworkInterface = append(runConf.NetworkInterface,
						deviceConfig.RunConfigItem{Key: "ipv4.address", Value: fmt.Sprintf("%s/32 0.0.0.0", addrStr)},
					)
				}
			}
		}
	} else if d.inst.Type() == instancetype.VM {
		runConf.NetworkInterface = append(runConf.NetworkInterface, []deviceConfig.RunConfigItem{
			{Key: "devName", Value: d.name},
			{Key: "mtu", Value: fmt.Sprintf("%d", mtu)},
		}...)
	}

	revert.Success()
	return &runConf, nil
}

// setupParentSysctls configures the required sysctls on the parent to allow l2proxy to work.
// Because of our policy not to modify sysctls on existing interfaces, this should only be called
// if we created the parent interface.
func (d *nicRouted) setupParentSysctls(parentName string) error {
	if d.config["ipv4.address"] != "" {
		// Set necessary sysctls for use with l2proxy parent in routed mode.
		ipv4FwdPath := fmt.Sprintf("net/ipv4/conf/%s/forwarding", parentName)
		err := localUtil.SysctlSet(ipv4FwdPath, "1")
		if err != nil {
			return fmt.Errorf("Error setting net sysctl %s: %w", ipv4FwdPath, err)
		}
	}

	if d.config["ipv6.address"] != "" {
		// Set necessary sysctls use with l2proxy parent in routed mode.
		ipv6FwdPath := fmt.Sprintf("net/ipv6/conf/%s/forwarding", parentName)
		err := localUtil.SysctlSet(ipv6FwdPath, "1")
		if err != nil {
			return fmt.Errorf("Error setting net sysctl %s: %w", ipv6FwdPath, err)
		}

		ipv6ProxyNdpPath := fmt.Sprintf("net/ipv6/conf/%s/proxy_ndp", parentName)
		err = localUtil.SysctlSet(ipv6ProxyNdpPath, "1")
		if err != nil {
			return fmt.Errorf("Error setting net sysctl %s: %w", ipv6ProxyNdpPath, err)
		}
	}

	return nil
}

// Update returns an error as most devices do not support live updates without being restarted.
func (d *nicRouted) Update(oldDevices deviceConfig.Devices, isRunning bool) error {
	v := d.volatileGet()

	// If instance is running, apply host side limits.
	if isRunning {
		err := d.validateEnvironment()
		if err != nil {
			return err
		}

		// Populate device config with volatile fields if needed.
		networkVethFillFromVolatile(d.config, v)

		// Apply host-side limits.
		err = networkSetupHostVethLimits(&d.deviceCommon, oldDevices[d.name], false)
		if err != nil {
			return err
		}
	}

	return nil
}

// Stop is run when the device is removed from the instance.
func (d *nicRouted) Stop() (*deviceConfig.RunConfig, error) {
	// Populate device config with volatile fields (hwaddr and host_name) if needed.
	networkVethFillFromVolatile(d.config, d.volatileGet())

	err := networkClearHostVethLimits(&d.deviceCommon)
	if err != nil {
		return nil, err
	}

	runConf := deviceConfig.RunConfig{
		PostHooks: []func() error{d.postStop},
	}

	return &runConf, nil
}

// postStop is run after the device is removed from the instance.
func (d *nicRouted) postStop() error {
	defer func() {
		_ = d.volatileSet(map[string]string{
			"last_state.created": "",
			"host_name":          "",
		})
	}()

	errs := []error{}

	v := d.volatileGet()

	networkVethFillFromVolatile(d.config, v)

	if d.config["parent"] != "" {
		d.effectiveParentName = network.GetHostDevice(d.config["parent"], d.config["vlan"])
	}

	// Delete host-side interface.
	if network.InterfaceExists(d.config["host_name"]) {
		// Removing host-side end of veth pair will delete the peer end too.
		err := network.InterfaceRemove(d.config["host_name"])
		if err != nil {
			errs = append(errs, fmt.Errorf("Failed to remove interface %q: %w", d.config["host_name"], err))
		}
	}

	// Delete IP neighbour proxy entries on the parent.
	if d.effectiveParentName != "" {
		for _, key := range []string{"ipv4.address", "ipv6.address"} {
			for _, addr := range util.SplitNTrimSpace(d.config[key], ",", -1, true) {
				neighProxy := &ip.NeighProxy{
					DevName: d.effectiveParentName,
					Addr:    net.ParseIP(addr),
				}

				_ = neighProxy.Delete()
			}
		}
	}

	// This will delete the parent interface if we created it for VLAN parent.
	if util.IsTrue(v["last_state.created"]) {
		err := networkRemoveInterfaceIfNeeded(d.state, d.effectiveParentName, d.inst, d.config["parent"], d.config["vlan"])
		if err != nil {
			errs = append(errs, err)
		}
	}

	// Remove reverse path filters.
	err := d.state.Firewall.InstanceClearRPFilter(d.inst.Project().Name, d.inst.Name(), d.name)
	if err != nil {
		errs = append(errs, err)
	}

	if len(errs) > 0 {
		return fmt.Errorf("%v", errs)
	}

	return nil
}

func (d *nicRouted) ipHostAddress(ipFamily string) string {
	key := fmt.Sprintf("%s.host_address", ipFamily)
	if d.config[key] != "" {
		return d.config[key]
	}

	return nicRoutedIPGateway[ipFamily]
}

func (d *nicRouted) isUniqueWithGatewayAutoMode(instConf instance.ConfigReader) error {
	instDevs := instConf.ExpandedDevices()
	for _, k := range []string{"ipv4.gateway", "ipv6.gateway"} {
		if d.config[k] != "auto" && d.config[k] != "" {
			continue // nothing to do as auto not being used.
		}

		// Check other routed NIC devices don't have auto set.
		for nicName, nicConfig := range instDevs {
			if nicName == d.name || nicConfig["nictype"] != "routed" {
				continue // Skip ourselves.
			}

			if nicConfig[k] == "auto" || nicConfig[k] == "" {
				return fmt.Errorf("Existing NIC %q already uses %q in auto mode", nicName, k)
			}
		}
	}

	return nil
}<|MERGE_RESOLUTION|>--- conflicted
+++ resolved
@@ -187,26 +187,21 @@
 		//  shortdesc: The IPv6 address to add to the host-side `veth` interface
 
 		"ipv6.host_address",
-<<<<<<< HEAD
-		"ipv4.host_table", //deprecated
-		"ipv6.host_table", //deprecated
-		"ipv4.host_tables",
-		"ipv6.host_tables",
-=======
+
 		// gendoc:generate(entity=devices, group=nic_routed, key=ipv4.host_table)
 		//
 		// ---
 		//  type: integer
 		//  shortdesc: The custom policy routing table ID to add IPv4 static routes to (in addition to the main routing table)
 
-		"ipv4.host_table",
+		"ipv4.host_table", //deprecated
 		// gendoc:generate(entity=devices, group=nic_routed, key=ipv6.host_table)
 		//
 		// ---
 		//  type: integer
 		//  shortdesc: The custom policy routing table ID to add IPv6 static routes to (in addition to the main routing table)
 
-		"ipv6.host_table",
+		"ipv6.host_table", //deprecated
 		// gendoc:generate(entity=devices, group=nic_routed, key=gvrp)
 		//
 		// ---
@@ -214,7 +209,8 @@
 		//  default: false
 		//  shortdesc: Register VLAN using GARP VLAN Registration Protocol
 
->>>>>>> 3ca5831b
+    "ipv4.host_tables",
+		"ipv6.host_tables",
 		"gvrp",
 		// gendoc:generate(entity=devices, group=nic_routed, key=vrf)
 		//
@@ -247,12 +243,8 @@
 	//  type: string
 	//  shortdesc: Comma-delimited list of IPv6 static addresses to add to the instance
 	rules["ipv6.address"] = validate.Optional(validate.IsListOf(validate.IsNetworkAddressV6))
-<<<<<<< HEAD
 	rules["ipv4.host_tables"] = validate.Optional(validate.IsListOf(validate.IsInRange(0, 255)))
-    rules["ipv6.host_tables"] = validate.Optional(validate.IsListOf(validate.IsInRange(0, 255)))
-=======
-
->>>>>>> 3ca5831b
+  rules["ipv6.host_tables"] = validate.Optional(validate.IsListOf(validate.IsInRange(0, 255)))
 	rules["gvrp"] = validate.Optional(validate.IsBool)
 
 	// gendoc:generate(entity=devices, group=nic_routed, key=ipv4.neighbor_probe)
